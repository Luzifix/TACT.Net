﻿using System;
using System.Collections.Generic;
using System.IO;
using System.Linq;
using System.Security.Cryptography;
using TACT.Net.Common;
using TACT.Net.Cryptography;

namespace TACT.Net.Indices
{
    /// <summary>
    /// A lookup for files within the data blobs
    /// </summary>
    public class IndexFile
    {
        public IEnumerable<IndexEntry> Entries => _indexEntries.Values;
        public IndexFooter IndexFooter { get; private set; }
        public MD5Hash Checksum { get; private set; }
        public readonly IndexType Type;

        #region Helper Variables

        internal bool RequiresSave { get; private set; }
        internal bool IsDataIndex => (Type & IndexType.Data) == IndexType.Data;
        internal bool IsLooseIndex => (Type & IndexType.Loose) == IndexType.Loose;
        internal bool IsGroupIndex => (Type & IndexType.Group) == IndexType.Group;
        internal bool IsPatchIndex => (Type & IndexType.Patch) == IndexType.Patch;

        #endregion

        private readonly SortedList<MD5Hash, IndexEntry> _indexEntries;
        private readonly Dictionary<MD5Hash, CASRecord> _newEntries;
        private ulong _currentOffset;

        #region Constructors

        /// <summary>
        /// Creates a new IndexFile
        /// </summary>
        public IndexFile(IndexType type)
        {
            _indexEntries = new SortedList<MD5Hash, IndexEntry>(new MD5HashComparer());
            _newEntries = new Dictionary<MD5Hash, CASRecord>();

            Type = type;
            Checksum = new MD5Hash(new byte[0]);
            IndexFooter = new IndexFooter();

            if (IsLooseIndex)
                IndexFooter.OffsetBytes = 0;
            else if (IsGroupIndex)
                IndexFooter.OffsetBytes = 6;
        }

        /// <summary>
        /// Loads an IndexFile from a filepath
        /// </summary>
        /// <param name="path"></param>
        public IndexFile(string path) : this(IndexType.Unknown)
        {
            if (!File.Exists(path))
                throw new FileNotFoundException("Unable to open IndexFile", path);

            using (var fs = File.OpenRead(path))
                Read(fs);

            Type = DetermineType(Type, path);
        }

        /// <summary>
        /// Loads an IndexFile from a stream
        /// </summary>
        /// <param name="stream"></param>
        public IndexFile(Stream stream, IndexType type) : this(IndexType.Unknown)
        {
            Read(stream);

            Type = DetermineType(type);
        }
        #endregion

        #region IO

        private void Read(Stream stream)
        {
            if (!stream.CanRead || stream.Length <= 0)
                throw new NotSupportedException($"Unable to read IndexFile stream");

            using (var md5 = MD5.Create())
            using (var reader = new BinaryReader(stream))
            {
                IndexFooter.Read(reader);

                // calculate file dimensions
                var (PageSize, _, PageCount) = GetFileDimensions();

                // read the entries
                _indexEntries.Capacity = (int)IndexFooter.EntryCount;
                stream.Position = 0;

                for (int i = 0; i < PageCount; i++)
                {
                    // buffer the page then read the entries to minimise file reads
                    using (var ms = new MemoryStream(reader.ReadBytes(PageSize)))
                    using (var br = new BinaryReader(ms))
                    {
                        var entry = new IndexEntry();
                        while (entry.Read(br, IndexFooter))
                        {
                            _indexEntries[entry.Key] = entry;
                            entry = new IndexEntry();
                        }
                    }
                }

                // calculate the current filename
                Checksum = stream.HashSlice(md5, stream.Length - IndexFooter.Size + IndexFooter.ChecksumSize, IndexFooter.Size - IndexFooter.ChecksumSize);

                // store the current blob offset
                _currentOffset = (ulong)_indexEntries.Values.Sum(x => (long)x.CompressedSize);
            }
        }

        /// <summary>
        /// Saves the IndexFile to disk and optionally updates the CDN config
        /// </summary>
        /// <param name="directory"></param>
        /// <param name="configContainer"></param>
        public void Write(string directory, Configs.ConfigContainer configContainer = null)
        {
            RequiresSave = false;

            // TODO patch index writing
            if (IsPatchIndex || Type == IndexType.Unknown)
                throw new NotImplementedException();
            // Group Indicies only supported for Data and Patch indicies
            if (IsGroupIndex && IsLooseIndex)
                throw new NotImplementedException();

            List<MD5Hash> EKeyLookupHashes = new List<MD5Hash>();
            List<MD5Hash> PageChecksums = new List<MD5Hash>();

            // update Footer
            IndexFooter.EntryCount = (uint)_indexEntries.Count;

            // get file dimensions
            var (PageSize, EntriesPerPage, PageCount) = GetFileDimensions();

            using (var md5 = MD5.Create())
            using (var ms = new MemoryStream(PageCount * (PageSize + 1)))
            using (var bw = new BinaryWriter(ms))
            {
                // set capcity
                EKeyLookupHashes.Capacity = PageCount;
                PageChecksums.Capacity = PageCount;

                // IndexEntries
                int index = 0;
                for (int i = 0; i < PageCount; i++)
                {
                    // write the entries
                    for (int j = 0; j < EntriesPerPage && index < IndexFooter.EntryCount; j++)
                        _indexEntries.Values[index++].Write(bw, IndexFooter);

                    // apply padding and store EKey and page checksum
                    int remainder = (int)bw.BaseStream.Position % PageSize;
                    if (remainder > 0)
                        ms.Write(new byte[PageSize - remainder]);

                    EKeyLookupHashes.Add(_indexEntries.Values[index - 1].Key);
                    PageChecksums.Add(ms.HashSlice(md5, bw.BaseStream.Position - PageSize, PageSize, IndexFooter.ChecksumSize));
                }

                // EKey Lookup
                long lookupStartPos = bw.BaseStream.Position;
                foreach (var lookupHash in EKeyLookupHashes)
                    bw.Write(lookupHash.Value);

                // Page hashes - final page is ignored
                long pageStartPos = bw.BaseStream.Position;
                PageChecksums.RemoveAt(PageChecksums.Count - 1);
                foreach (var pagechecksum in PageChecksums)
                    bw.Write(pagechecksum.Value);

                // LastPage hash - last PageSize of Entries
                long footerStartPos = bw.BaseStream.Position;
                IndexFooter.LastPageHash = ms.HashSlice(md5, lookupStartPos - PageSize, PageSize, IndexFooter.ChecksumSize);
                bw.Write(IndexFooter.LastPageHash.Value);

                // TOC hash - from EKey Lookup to LastPage Hash
                IndexFooter.ContentsHash = ms.HashSlice(md5, lookupStartPos, ms.Length - lookupStartPos, IndexFooter.ChecksumSize);
                bw.Write(IndexFooter.ContentsHash.Value);

                // write footer
                IndexFooter.Write(bw);

<<<<<<< HEAD
                // compute filename - from ContentsHash to EOF
                MD5Hash newChecksum = ms.HashSlice(md5, footerStartPos + IndexFooter.ChecksumSize, IndexFooter.Size - IndexFooter.ChecksumSize);
                // update the CDN Config
                UpdateConfig(configContainer, newChecksum, Checksum);

                // remove old index file
                Helpers.Delete(Checksum.ToString() + ".index", directory);

                // update Checksum
                Checksum = newChecksum;
=======
                // compute filename - from ContentsHash to EOF and update file checksum
                Checksum = ms.HashSlice(md5, footerStartPos + IndexFooter.ChecksumSize, IndexFooter.Size - IndexFooter.ChecksumSize);

                // update the CDN Config
                UpdateConfig(configContainer, Checksum);
>>>>>>> 42e87a84

                // Group Indicies are generated client-side
                if (IsGroupIndex)
                    return;

                string saveLocation = Helpers.GetCDNPath(Checksum.ToString() + ".index", "data", directory, true);
                if (!File.Exists(saveLocation))
                {
                    // save to disk
                    File.WriteAllBytes(saveLocation, ms.ToArray());
                }
            }
        }

        /// <summary>
        /// Generates the archive blob from the archive's index entries
        /// <para>New entries are added while old are copied from the previous blob</para>
        /// </summary>
        /// <param name="directory"></param>
        /// <param name="prevBlob"></param>
        public void WriteBlob(string directory, string prevBlob = "")
        {
            // TODO patch blob writing
            if (IsPatchIndex || IsGroupIndex || Type == IndexType.Unknown)
                throw new NotImplementedException();

            string saveLocation = Helpers.GetCDNPath(Checksum.ToString(), "data", directory, true);

            // load the previous blob to copy data from
            FileStream blob = null;
            long blobLength = 0;

            if (!Checksum.IsEmpty && !string.IsNullOrEmpty(prevBlob))
            {
                if (!File.Exists(prevBlob))
                    throw new FileNotFoundException($"Missing old archive blob {Path.GetFileName(prevBlob)}");

                // same checksum, just overwrite
                if (Path.GetFileName(prevBlob).Equals(Checksum.ToString(), StringComparison.OrdinalIgnoreCase))
                {
                    File.Copy(prevBlob, saveLocation, true);
                    return;
                }

                blob = File.OpenRead(prevBlob);
                blobLength = blob.Length;
            }

            // create the new file
            using (var fs = File.Create(saveLocation))
            using (blob)
            {
                foreach (var entry in _indexEntries.Values)
                {
                    fs.Position = entry.Offset;

                    if (_newEntries.TryGetValue(entry.Key, out var record))
                    {
                        // append new entries
                        record.WriteTo(fs);
                        fs.Flush();
                    }
                    else if (blobLength > entry.Offset)
                    {
                        // copy data from the old blob
                        blob.Position = entry.Offset;
                        blob.PartialCopyTo(fs, (long)entry.CompressedSize);
                    }
                }
            }

            _newEntries.Clear();
        }

        #endregion

        #region Methods

        /// <summary>
        /// Adds a CASRecord to the archive
        /// </summary>
        /// <param name="record"></param>
        public void Add(CASRecord record)
        {
            var entry = new IndexEntry()
            {
                Key = IsPatchIndex ? record.CKey : record.EKey,
                CompressedSize = record.EBlock.CompressedSize,
                Offset = (uint)_currentOffset
            };

            _currentOffset += record.EBlock.CompressedSize;

            _indexEntries[entry.Key] = entry;
            _newEntries[entry.Key] = record;

            RequiresSave = true;
        }

        /// <summary>
        /// Adds multiple CASRecords to the archive
        /// </summary>
        /// <param name="records"></param>
        public void Add(IEnumerable<CASRecord> records)
        {
            foreach (var record in records)
                Add(record);
        }

        /// <summary>
        /// Returns an IndexEntry from the collection if it exists
        /// </summary>
        /// <param name="ekey"></param>
        /// <param name="indexEntry"></param>
        /// <returns></returns>
        public bool TryGet(MD5Hash ekey, out IndexEntry indexEntry)
        {
            return _indexEntries.TryGetValue(ekey, out indexEntry);
        }

        /// <summary>
        /// Determines if the provided hash exists in the collection
        /// </summary>
        /// <param name="ekey"></param>
        /// <returns></returns>
        public bool Contains(MD5Hash ekey) => _indexEntries.ContainsKey(ekey);

        /// <summary>
        /// Removes an index entry from the archive
        /// </summary>
        /// <param name="ekey"></param>
        public void Remove(MD5Hash ekey)
        {
            if (_indexEntries.Remove(ekey))
            {
                _newEntries.Remove(ekey);
                RequiresSave = true;
            }
        }

        /// <summary>
        /// Removes multiple index entries from the archive
        /// </summary>
        /// <param name="hashes"></param>
        public void Remove(IEnumerable<MD5Hash> hashes)
        {
            foreach (var hash in hashes)
                Remove(hash);
        }

        /// <summary>
        /// Copies all entries from an existing IndexFile
        /// </summary>
        /// <param name="indexFile"></param>
        /// <param name="archiveIndex"></param>
        internal void LoadIndicies(List<IndexEntry> entries)
        {
            foreach (var entry in entries)
                _indexEntries.Add(entry.Key, entry);
        }

        #endregion

        #region Helpers

        private IndexType DetermineType(IndexType type, string path = "")
        {
            if (!string.IsNullOrWhiteSpace(path))
                type |= Helpers.PathContainsDirectory(path, "patch") ? IndexType.Patch : IndexType.Data;
            if (IndexFooter.OffsetBytes == 0)
                type |= IndexType.Loose;
            if (IndexFooter.OffsetBytes > 4)
                type |= IndexType.Group;

            return type;
        }

        private void UpdateConfig(Configs.ConfigContainer configContainer, MD5Hash hash, MD5Hash? oldHash = null)
        {
            if (configContainer?.CDNConfig == null)
                return;

            // determine the field name
            string identifier;
            if (IsGroupIndex)
                identifier = IsPatchIndex ? "patch-archive-group" : "archive-group";
            else if (IsLooseIndex)
                identifier = IsPatchIndex ? "patch-file-index" : "file-index";
            else
                identifier = IsPatchIndex ? "patch-archives" : "archives";

            // update the collection
            var collection = configContainer.CDNConfig.GetValues(identifier);
            if (collection != null)
            {
                if (IsGroupIndex)
                {
                    collection[0] = hash.ToString(); // group indicies are single entries
                }
                else
                {
                    // Remove old hash
                    if (oldHash.Value != null && collection.Contains(oldHash.ToString()))
                        collection.Remove(oldHash.ToString());

                    collection.Remove(Checksum.ToString()); // all others are collections
                    collection.Add(hash.ToString());
                }
            }

            // TODO sizes - not sure how these are calculated
        }

        private (int PageSize, int EntriesPerPage, int PageCount) GetFileDimensions()
        {
            int pageSize = IndexFooter.PageSizeKB << 10;
            int entriesPerPage = pageSize / (0x14 + IndexFooter.OffsetBytes);
            int pageCount = (int)(IndexFooter.EntryCount + entriesPerPage - 1) / entriesPerPage;

            return (pageSize, entriesPerPage, pageCount);
        }

        #endregion
    }
}<|MERGE_RESOLUTION|>--- conflicted
+++ resolved
@@ -194,7 +194,6 @@
                 // write footer
                 IndexFooter.Write(bw);
 
-<<<<<<< HEAD
                 // compute filename - from ContentsHash to EOF
                 MD5Hash newChecksum = ms.HashSlice(md5, footerStartPos + IndexFooter.ChecksumSize, IndexFooter.Size - IndexFooter.ChecksumSize);
                 // update the CDN Config
@@ -205,13 +204,6 @@
 
                 // update Checksum
                 Checksum = newChecksum;
-=======
-                // compute filename - from ContentsHash to EOF and update file checksum
-                Checksum = ms.HashSlice(md5, footerStartPos + IndexFooter.ChecksumSize, IndexFooter.Size - IndexFooter.ChecksumSize);
-
-                // update the CDN Config
-                UpdateConfig(configContainer, Checksum);
->>>>>>> 42e87a84
 
                 // Group Indicies are generated client-side
                 if (IsGroupIndex)
